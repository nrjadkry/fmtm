--- conflicted
+++ resolved
@@ -11,7 +11,18 @@
   "commitConvention": "angular",
   "contributors": [
     {
-<<<<<<< HEAD
+      "login": "ivangayton",
+      "name": "Ivan Gayton",
+      "avatar_url": "https://avatars.githubusercontent.com/u/5991943?v=4",
+      "profile": "http://ivangayton.net",
+      "contributions": [
+        "projectManagement",
+        "code",
+        "review",
+        "ideas"
+      ]
+    },
+    {
       "login": "robsavoye",
       "name": "Rob Savoye",
       "avatar_url": "https://avatars.githubusercontent.com/u/71342768?v=4",
@@ -19,19 +30,7 @@
       "contributions": [
         "maintenance",
         "mentoring",
-=======
-      "login": "ivangayton",
-      "name": "Ivan Gayton",
-      "avatar_url": "https://avatars.githubusercontent.com/u/5991943?v=4",
-      "profile": "http://ivangayton.net",
-      "contributions": [
-        "projectManagement",
->>>>>>> df2c86a4
-        "code",
-        "review",
-        "ideas"
-      ]
-    }
+    },
   ],
   "contributorsPerLine": 7,
   "linkToUsage": true
