# Copyright (c) 2022, 2023 Humanitarian OpenStreetMap Team
#
# This file is part of FMTM.
#
#     FMTM is free software: you can redistribute it and/or modify
#     it under the terms of the GNU General Public License as published by
#     the Free Software Foundation, either version 3 of the License, or
#     (at your option) any later version.
#
#     FMTM is distributed in the hope that it will be useful,
#     but WITHOUT ANY WARRANTY; without even the implied warranty of
#     MERCHANTABILITY or FITNESS FOR A PARTICULAR PURPOSE.  See the
#     GNU General Public License for more details.
#
#     You should have received a copy of the GNU General Public License
#     along with FMTM.  If not, see <https:#www.gnu.org/licenses/>.
#

from typing import List
from fastapi import APIRouter, Depends
from fastapi.responses import FileResponse
from fastapi.logger import logger as logger
from sqlalchemy.orm import Session
from ..central import central_crud
from ..db import database
from . import submission_crud, submission_schemas

router = APIRouter(
    prefix="/submission",
    tags=["submission"],
    dependencies=[Depends(database.get_db)],
    responses={404: {"description": "Not found"}},
)


@router.get("/")
async def read_submissions(
    project_id: int,
    task_id : int = None,
    db: Session = Depends(database.get_db),
):
    """
        This api returns the submission made in the project.
        It takes two parameters: project_id and task_id.

        
        project_id: The ID of the project. This endpoint returns the submission made in this project.

        task_id: The ID of the task. This parameter is optional. If task_id is provided, this endpoint returns the submissions made for this task.

        Returns the list of submissions.
    """

    return submission_crud.get_submission_of_project(db, project_id, task_id)

@router.get("/list-forms")
async def list_forms(
    project_id: int,
    db: Session = Depends(database.get_db),
):
    """
        This api returns the list of forms in the odk central.

        It takes one parameter: project_id.

        project_id: The ID of the project. This endpoint returns the list of forms in this project.

        Returns the list of forms details provided by the central api.
    """

    return submission_crud.get_forms_of_project(db, project_id)


@router.get("/list-app-users")
async def list_app_users(
    project_id: int,
    db: Session = Depends(database.get_db),
):
    """
        This api returns the list of forms in the odk central.

        It takes one parameter: project_id.

        project_id: The ID of the project. This endpoint returns the list of forms in this project.

        Returns the list of forms details provided by the central api.
    """

    return submission_crud.list_app_users_or_project(db, project_id)



@router.get("/download")
async def download_submission(
    project_id: int,
    task_id: int = None,
    db: Session = Depends(database.get_db),
):
    """
        This api downloads the the submission made in the project.
        It takes two parameters: project_id and task_id.

        project_id: The ID of the project. This endpoint returns the submission made in this project.

        task_id: The ID of the task. This parameter is optional. If task_id is provided, this endpoint returns the submissions made for this task.

    """

    return submission_crud.download_submission(db, project_id, task_id)


<<<<<<< HEAD

@router.get("/submission-points")
async def submission_points(
    project_id: int,
    task_id: int = None,
    db: Session = Depends(database.get_db),
    ):
    """
        This api returns the submission points of a project.
        It takes two parameter: project_id and task_id.

        project_id: The ID of the project. This endpoint returns the submission points of this project.
        task_id: The task_id of the project. This endpoint returns the submission points of this task.
    """

    return submission_crud.get_submission_points(db, project_id,task_id)
=======
@router.get("/generate-log")
async def generate_log():
    """
    Get the contents of a log file in a log format.

    ### Response
    - **200 OK**: Returns the contents of the log file in a log format. Each line is separated by a newline character "\n".

    - **500 Internal Server Error**: Returns an error message if the log file cannot be generated.

    ### Return format
    A string containing the contents of the log file in a log format.

    ### Example response
    """

    # Open log file and return the content in the api
    try:
        with open("log.log", "r") as f:
            return f.read()
    except Exception as e:
        logger.error(e)
        return "Error in generating log file"
>>>>>>> 002b8682
<|MERGE_RESOLUTION|>--- conflicted
+++ resolved
@@ -109,7 +109,6 @@
     return submission_crud.download_submission(db, project_id, task_id)
 
 
-<<<<<<< HEAD
 
 @router.get("/submission-points")
 async def submission_points(
@@ -126,7 +125,8 @@
     """
 
     return submission_crud.get_submission_points(db, project_id,task_id)
-=======
+
+
 @router.get("/generate-log")
 async def generate_log():
     """
@@ -149,5 +149,4 @@
             return f.read()
     except Exception as e:
         logger.error(e)
-        return "Error in generating log file"
->>>>>>> 002b8682
+        return "Error in generating log file"