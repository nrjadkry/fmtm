--- conflicted
+++ resolved
@@ -36,9 +36,9 @@
 import sqlalchemy
 from fastapi import HTTPException, UploadFile
 from fastapi.logger import logger as logger
-from osm_fieldwork.xlsforms import xlsforms_path
+from ..osm_fieldwork.xlsforms import xlsforms_path
 from shapely.geometry import Polygon, shape
-from osm_fieldwork.OdkCentral import OdkAppUser
+from ..osm_fieldwork.OdkCentral import OdkAppUser
 from shapely import wkt
 from sqlalchemy import (
     column,
@@ -871,19 +871,13 @@
                 # Generating an osm extract from the underpass database.
                 pg = PostgresClient('https://raw-data-api0.hotosm.org/v1', "underpass")
                 outline = eval(poly.outline)
-<<<<<<< HEAD
+
                 outline_geojson = pg.getFeatures(boundary = outline, 
-                                                 filespec = outfile, 
-                                                 polygon = extractPolygon,
-                                                 xlsfile =  category,
-                                                 category = category
-                                                 )
-
-                updated_outline_geojson = []
-
-=======
-                outline_geojson = pg.getFeatures(boundary = outline, filespec = outfile, polygon = extractPolygon)
->>>>>>> 52b360c9
+                                                    filespec = outfile,
+                                                    polygon = extractPolygon,
+                                                    xlsfile =  f'{category}.xls',
+                                                    category = category
+                                                    )
 
                 updated_outline_geojson = {
                     "type": "FeatureCollection",
