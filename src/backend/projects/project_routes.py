--- conflicted
+++ resolved
@@ -378,31 +378,6 @@
     return {"Message": f"Organization Created Successfully."}
 
 
-<<<<<<< HEAD
-@router.get("/generate-log")
-async def generate_log():
-    """
-    Get the contents of a log file in a log format.
-
-    ### Response
-    - **200 OK**: Returns the contents of the log file in a log format. Each line is separated by a newline character "\n".
-
-    - **500 Internal Server Error**: Returns an error message if the log file cannot be generated.
-
-    ### Return format
-    A string containing the contents of the log file in a log format.
-
-    ### Example response
-    """
-
-    # Open log file and return the content in the api
-    try:
-        with open("log.log", "r") as f:
-            return f.read()
-    except Exception as e:
-        logger.error(e)
-        return "Error in generating log file"
-=======
 @router.get("/{project_id}/features",  response_model=List[project_schemas.Feature])
 def get_project_features(
     project_id: int,
@@ -421,5 +396,4 @@
 
     """
     features = project_crud.get_project_features(db, project_id)
-    return features
->>>>>>> c20ae9d1
+    return features