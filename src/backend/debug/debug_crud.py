# Copyright (c) 2023 Humanitarian OpenStreetMap Team
#
# This file is part of FMTM.
#
#     FMTM is free software: you can redistribute it and/or modify
#     it under the terms of the GNU General Public License as published by
#     the Free Software Foundation, either version 3 of the License, or
#     (at your option) any later version.
#
#     FMTM is distributed in the hope that it will be useful,
#     but WITHOUT ANY WARRANTY; without even the implied warranty of
#     MERCHANTABILITY or FITNESS FOR A PARTICULAR PURPOSE.  See the
#     GNU General Public License for more details.
#
#     You should have received a copy of the GNU General Public License
#     along with FMTM.  If not, see <https:#www.gnu.org/licenses/>.
#

from fastapi import UploadFile
from fastapi.logger import logger as log

from ..central.central_crud import create_odk_project
from ..db import database
from ..projects.project_crud import (
    create_project_with_project_info,
    update_project_with_zip,
)
from ..projects.project_schemas import BETAProjectUpload, ProjectInfo
from ..test_data import test_data_path
from ..users.user_crud import create_user, get_user_by_username
from ..users.user_schemas import User, UserIn


def load_test_data_as_test_user() -> None:
    """Load in the test data .zip files to the API."""
    db = next(database.get_db())
    user = UserIn(username="test", password="test")

    # Create user
    log.debug(f"Checking for existing user: {user}")
    test_user = get_user_by_username(db, username=user.username)
    if not test_user:
        log.debug(f"Creating user: {user}")
        test_user = create_user(db, user)
        log.debug("User generated")

    user_id = test_user.id
    log.debug(f"Test user ID: {user_id}")

    # Create projects
    test_metadata = {
        "Coulibistrie": "resilience",
        "Dos_D_Ane": "resilience",
        "Naivasha": "buildings",
        "Stonetown2": "buildings",
        "Vulamba": "buildings",
    }
    test_names = test_metadata.keys()
    test_zips = [f"{test_data_path}/{name}.zip" for name in test_names]

    for index, name in enumerate(test_names):
        project_obj = BETAProjectUpload(
            author=User(username="test", id=user_id),
            project_info=ProjectInfo(
                name=name,
                short_description=f"Test{index}: {name}",
                description=f"Test{index}: {name}",
<<<<<<< HEAD
                instructions="No instructions",
                per_task_instructions="No per task instructions",
            )
            # city=name,
            # country="Unknown",
=======
            ),
            city=name,
            country="Unknown",
>>>>>>> e7c6cdd6
        )
        log.debug(f"Creating ODKCentral project for: {project_obj}")
        odkproject = create_odk_project(project_obj.project_info.name)
        log.debug("Submitting project to API")
        new_project = create_project_with_project_info(
            db, project_obj, odkproject["id"]
        )

        log.debug(
            f"Updating project {name} with boundaries "
            f"and QR codes from zip {test_zips[index]}"
        )
        with open(test_zips[index], "rb") as file_data:
            upload_file = UploadFile(
                filename=f"{name}.zip",
                file=file_data,
                content_type="application/zip",
            )
            log.debug(upload_file)
            update_project_with_zip(
                db, new_project.id, name, test_metadata[name], upload_file
            )
        log.debug(f"Zip file upload complete for project {name}")<|MERGE_RESOLUTION|>--- conflicted
+++ resolved
@@ -65,17 +65,9 @@
                 name=name,
                 short_description=f"Test{index}: {name}",
                 description=f"Test{index}: {name}",
-<<<<<<< HEAD
-                instructions="No instructions",
-                per_task_instructions="No per task instructions",
-            )
+            ),
             # city=name,
             # country="Unknown",
-=======
-            ),
-            city=name,
-            country="Unknown",
->>>>>>> e7c6cdd6
         )
         log.debug(f"Creating ODKCentral project for: {project_obj}")
         odkproject = create_odk_project(project_obj.project_info.name)
