# Copyright (c) 2023 Humanitarian OpenStreetMap Team
#
# This file is part of FMTM.
#
#     FMTM is free software: you can redistribute it and/or modify
#     it under the terms of the GNU General Public License as published by
#     the Free Software Foundation, either version 3 of the License, or
#     (at your option) any later version.
#
#     FMTM is distributed in the hope that it will be useful,
#     but WITHOUT ANY WARRANTY; without even the implied warranty of
#     MERCHANTABILITY or FITNESS FOR A PARTICULAR PURPOSE.  See the
#     GNU General Public License for more details.
#
#     You should have received a copy of the GNU General Public License
#     along with FMTM.  If not, see <https:#www.gnu.org/licenses/>.
#

from fastapi import HTTPException
from fastapi.logger import logger as logger
from geoalchemy2.shape import to_shape
from shapely.geometry import shape, mapping
from sqlalchemy.orm import Session
from typing import List
import json
import base64

<<<<<<< HEAD
from db import db_models
from db.postgis_utils import geometry_to_geojson, get_centroid
from models.enums import TaskStatus, TaskAction, get_action_for_status_change, verify_valid_status_update
from users import user_crud, user_schemas
from tasks import tasks_schemas
from central import central_schemas
from pyodk.client import Client
=======
from ..db import db_models
from ..db.postgis_utils import geometry_to_geojson, get_centroid
from ..models.enums import TaskStatus, TaskAction, get_action_for_status_change, verify_valid_status_update
from ..users import user_crud, user_schemas
from ..tasks import tasks_schemas
from ..central import central_schemas
# from pyodk.client import Client
>>>>>>> 3ec7f8e1
import csv
from fastapi.responses import FileResponse


class OdkCentral(object):
    """Test class for fastapi"""

    def __init__(self):
        pass

    def exists(self):
        return "Yes I exists!"

# odk = OdkCentral()


def does_central_exist():
    # xxx = odk.exists()
    xxx = "Yes, Central exists"
    logger.debug("Yes, Central exists")
    return xxx<|MERGE_RESOLUTION|>--- conflicted
+++ resolved
@@ -25,15 +25,6 @@
 import json
 import base64
 
-<<<<<<< HEAD
-from db import db_models
-from db.postgis_utils import geometry_to_geojson, get_centroid
-from models.enums import TaskStatus, TaskAction, get_action_for_status_change, verify_valid_status_update
-from users import user_crud, user_schemas
-from tasks import tasks_schemas
-from central import central_schemas
-from pyodk.client import Client
-=======
 from ..db import db_models
 from ..db.postgis_utils import geometry_to_geojson, get_centroid
 from ..models.enums import TaskStatus, TaskAction, get_action_for_status_change, verify_valid_status_update
@@ -41,7 +32,7 @@
 from ..tasks import tasks_schemas
 from ..central import central_schemas
 # from pyodk.client import Client
->>>>>>> 3ec7f8e1
+
 import csv
 from fastapi.responses import FileResponse
 
