# Copyright (c) Humanitarian OpenStreetMap Team
#
# This file is part of FMTM.
#
#     FMTM is free software: you can redistribute it and/or modify
#     it under the terms of the GNU General Public License as published by
#     the Free Software Foundation, either version 3 of the License, or
#     (at your option) any later version.
#
#     FMTM is distributed in the hope that it will be useful,
#     but WITHOUT ANY WARRANTY; without even the implied warranty of
#     MERCHANTABILITY or FITNESS FOR A PARTICULAR PURPOSE.  See the
#     GNU General Public License for more details.
#
#     You should have received a copy of the GNU General Public License
#     along with FMTM.  If not, see <https:#www.gnu.org/licenses/>.
#
"""Pydantic models for parsing database rows.

Most fields are defined as Optional to allow for flexibility in the returned data
from SQL statements. Sometimes we only need a subset of the fields.
"""

import json
from datetime import timedelta
from io import BytesIO
from re import sub
from typing import TYPE_CHECKING, Annotated, Optional, Self
from uuid import UUID

import geojson
from fastapi import HTTPException, UploadFile
from loguru import logger as log
from psycopg import Connection
from psycopg.errors import UniqueViolation
from psycopg.rows import class_row
from pydantic import AwareDatetime, BaseModel, Field, PositiveInt, ValidationInfo
from pydantic.functional_validators import field_validator

from app.central.central_schemas import ODKCentralDecrypted
from app.config import settings
from app.db import database
from app.db.enums import (
    BackgroundTaskStatus,
    CommunityType,
    DbGeomType,
    EntityState,
    GeomStatus,
    HTTPStatus,
    MappingLevel,
    MappingState,
    OrganisationType,
    ProjectPriority,
    ProjectRole,
    ProjectStatus,
    ProjectVisibility,
    TaskEvent,
    TaskSplitType,
    UserRole,
    XLSFormType,
)
from app.db.postgis_utils import timestamp
from app.s3 import add_obj_to_bucket, delete_all_objs_under_prefix

# Avoid cyclical dependencies when only type checking
if TYPE_CHECKING:
    from app.organisations.organisation_schemas import (
        OrganisationIn,
        OrganisationUpdate,
    )
    from app.projects.project_schemas import (
        BackgroundTaskIn,
        BackgroundTaskUpdate,
        BasemapIn,
        BasemapUpdate,
        GeometryLogIn,
        ProjectIn,
        ProjectUpdate,
    )
    from app.tasks.task_schemas import TaskEventIn
    from app.users.user_schemas import UserIn


def dump_and_check_model(db_model: BaseModel):
    """Dump the Pydantic model, removing None and default values.

    Also validates to check the model is not empty for insert / update.
    """
    model_dump = db_model.model_dump(exclude_none=True, exclude_unset=True)

    if not model_dump:
        log.error("Attempted create or update with no data.")
        raise HTTPException(
            status_code=HTTPStatus.BAD_REQUEST, detail="No data provided."
        )

    return model_dump


class DbUserRole(BaseModel):
    """Table user_roles."""

    user_id: int
    project_id: int
    role: ProjectRole

    @classmethod
    async def create(
        cls,
        db: Connection,
        project_id: int,
        user_id: int,
        role: ProjectRole,
    ) -> Self:
        """Create a new user role."""
        async with db.cursor() as cur:
            params = {
                "project_id": project_id,
                "user_id": user_id,
                "role": role.name,
            }
            await cur.execute(
                """
                INSERT INTO user_roles
                    (user_id, project_id, role)
                VALUES
                    (%(user_id)s, %(project_id)s, %(role)s)
                RETURNING *;
            """,
                params,
            )
            new_role = await cur.fetchone()

        if new_role is None:
            msg = f"Unknown SQL error for data: {params}"
            log.error(f"Failed user role creation: {params}")
            raise HTTPException(
                status_code=HTTPStatus.INTERNAL_SERVER_ERROR, detail=msg
            )

        return new_role


class DbUser(BaseModel):
    """Table users."""

    id: int  # NOTE normally the OSM ID
    username: str
    role: Optional[UserRole] = None
    profile_img: Optional[str] = None
    name: Optional[str] = None
    city: Optional[str] = None
    country: Optional[str] = None
    email_address: Optional[str] = None
    is_email_verified: Optional[bool] = False
    is_expert: Optional[bool] = False
    mapping_level: Optional[MappingLevel] = None
    tasks_mapped: Optional[int] = None
    tasks_validated: Optional[int] = None
    tasks_invalidated: Optional[int] = None
    projects_mapped: Optional[list[int]] = None
    registered_at: Optional[AwareDatetime] = None

    # Relationships
    project_roles: Optional[dict[int, ProjectRole]] = None  # project:role pairs
    orgs_managed: Optional[list[int]] = None

    @classmethod
    async def one(cls, db: Connection, user_identifier: int | str) -> Self:
        """Get a user either by ID or username, including roles and orgs managed."""
        async with db.cursor(row_factory=class_row(cls)) as cur:
            sql = """
                SELECT
                    u.*,

                -- Aggregate organisation IDs managed by the user
                array_agg(
                    DISTINCT om.organisation_id
                ) FILTER (WHERE om.organisation_id IS NOT NULL) AS orgs_managed,

                -- Aggregate project roles for the user, as project:role pairs
                jsonb_object_agg(
                    ur.project_id,
                    COALESCE(ur.role, 'MAPPER')
                ) FILTER (WHERE ur.project_id IS NOT NULL) AS project_roles

                FROM users u
                LEFT JOIN user_roles ur ON u.id = ur.user_id
                LEFT JOIN organisation_managers om ON u.id = om.user_id
            """

            if isinstance(user_identifier, int):
                # Is ID
                sql += """
                    WHERE u.id = %(user_identifier)s
                    GROUP BY u.id;
                """
            else:
                # Is username (basic flexible matching)
                sql += """
                    WHERE u.username ILIKE %(user_identifier)s
                    GROUP BY u.id;
                """
                user_identifier = f"{user_identifier}%"

            await cur.execute(
                sql,
                {"user_identifier": user_identifier},
            )
            db_project = await cur.fetchone()

        if db_project is None:
            raise KeyError(f"User ({user_identifier}) not found.")

        return db_project

    @classmethod
    async def all(
        cls, db: Connection, skip: int = 0, limit: int = 100
    ) -> Optional[list[Self]]:
        """Fetch all users."""
        async with db.cursor(row_factory=class_row(cls)) as cur:
            await cur.execute(
                """
                SELECT * FROM users
                ORDER BY registered_at DESC
                OFFSET %(offset)s
                LIMIT %(limit)s;
                """,
                {"offset": skip, "limit": limit},
            )
            return await cur.fetchall()

    @classmethod
    async def delete(cls, db: Connection, user_id: int) -> bool:
        """Delete a user and their related data."""
        async with db.cursor() as cur:
            await cur.execute(
                """
                UPDATE task_events SET user_id = NULL WHERE user_id = %(user_id)s;
            """,
                {"user_id": user_id},
            )
            await cur.execute(
                """
                UPDATE projects SET author_id = NULL WHERE author_id = %(user_id)s;
            """,
                {"user_id": user_id},
            )
            await cur.execute(
                """
                DELETE FROM organisation_managers WHERE user_id = %(user_id)s;
            """,
                {"user_id": user_id},
            )
            await cur.execute(
                """
                DELETE FROM user_roles WHERE user_id = %(user_id)s;
            """,
                {"user_id": user_id},
            )
            await cur.execute(
                """
                DELETE FROM users WHERE id = %(user_id)s;
            """,
                {"user_id": user_id},
            )

    @classmethod
    async def create(
        cls,
        db: Connection,
        user_in: "UserIn",
        ignore_conflict: bool = False,
    ) -> Self:
        """Create a new user."""
        if not ignore_conflict and cls.one(db, user_in.username):
            msg = f"Username ({user_in.username}) already exists!"
            log.warning(f"Failed to create new user: {msg}")
            raise HTTPException(status_code=HTTPStatus.CONFLICT, detail=msg)

        model_dump = dump_and_check_model(user_in)
        columns = ", ".join(model_dump.keys())
        value_placeholders = ", ".join(f"%({key})s" for key in model_dump.keys())
        conflict_statement = """
            ON CONFLICT ("username") DO UPDATE
            SET
                role = EXCLUDED.role,
                mapping_level = EXCLUDED.mapping_level,
                name = EXCLUDED.name
        """

        sql = f"""
            INSERT INTO users
                ({columns})
            VALUES
                ({value_placeholders})
            {conflict_statement if ignore_conflict else ''}
            RETURNING *;
        """

        async with db.cursor(row_factory=class_row(cls)) as cur:
            await cur.execute(sql, model_dump)
            new_user = await cur.fetchone()

        if new_user is None:
            msg = f"Unknown SQL error for data: {model_dump}"
            log.error(f"Failed user creation: {model_dump}")
            raise HTTPException(
                status_code=HTTPStatus.INTERNAL_SERVER_ERROR, detail=msg
            )

        return new_user


class DbOrganisation(BaseModel):
    """Table organisations."""

    # NOTE this kind of approach is possible for extra metadata in the openapi spec
    # description: Annotated[
    #     Optional[str],
    #     Field(description="Organisation description"),
    # ] = None

    id: int
    name: Optional[str] = None
    slug: Optional[str] = None
    logo: Optional[str] = None
    description: Optional[str] = None
    url: Optional[str] = None
    type: Optional[OrganisationType] = None
    approved: Optional[bool] = None
    created_by: Optional[int] = None  # this is not foreign key linked intentionally
    associated_email: Optional[str] = None
    odk_central_url: Optional[str] = None
    odk_central_user: Optional[str] = None
    odk_central_password: Optional[str] = None
    community_type: Optional[CommunityType] = None

    # Relationships
    managers: Optional[list[DbUser]] = None

    @classmethod
    async def one(cls, db: Connection, org_identifier: int | str) -> Self:
        """Fetch a single organisation by name or ID."""
        async with db.cursor(row_factory=class_row(cls)) as cur:
            if isinstance(org_identifier, str):
                await cur.execute(
                    """
                    SELECT * FROM organisations
                    WHERE LOWER(name) = %(org_identifier)s;
                    """,
                    {"org_identifier": org_identifier.lower()},
                )
                db_org = await cur.fetchone()
            else:
                await cur.execute(
                    """
                    SELECT * FROM organisations
                    WHERE id = %(org_identifier)s;
                    """,
                    {"org_identifier": org_identifier},
                )
                db_org = await cur.fetchone()

            if db_org is None:
                raise KeyError(f"Organisation ({org_identifier}) not found.")
        return db_org

    @classmethod
    async def all(
        cls, db: Connection, current_user_id: int = 0
    ) -> Optional[list[Self]]:
        """Fetch all organisations.

        Returns all orgs if user is admin, else only approved orgs.
        """
        sql = """
            SELECT *
            FROM organisations
            WHERE
                CASE
                    WHEN (
                        SELECT role
                        FROM users
                        WHERE id = %(user_id)s) = 'ADMIN'
                        THEN TRUE
                    ELSE approved
                END = TRUE
            ORDER BY created_at DESC;
        """

        async with db.cursor(row_factory=class_row(cls)) as cur:
            await cur.execute(sql, {"user_id": current_user_id})
            return await cur.fetchall()

    @classmethod
    async def create(
        cls,
        db: Connection,
        org_in: "OrganisationIn",
        user_id: int,
        new_logo: UploadFile,
        ignore_conflict: bool = False,
    ) -> Optional[Self]:
        """Create a new organisation."""
        # Set requesting user to the org owner
        org_in.created_by = user_id

        model_dump = dump_and_check_model(org_in)
        columns = ", ".join(model_dump.keys())
        value_placeholders = ", ".join(f"%({key})s" for key in model_dump.keys())

        sql = f"""
            INSERT INTO organisations
                ({columns})
            VALUES
                ({value_placeholders})
            {'ON CONFLICT ("name") DO NOTHING' if ignore_conflict else ''}
            RETURNING *;
        """

        try:
            async with db.cursor(row_factory=class_row(cls)) as cur:
                await cur.execute(sql, model_dump)
                new_org = await cur.fetchone()

            if new_org and new_org.logo is None and new_logo:
                from app.organisations.organisation_schemas import OrganisationUpdate

                logo_url = await cls.upload_logo(new_org.id, new_logo)
                await cls.update(db, new_org.id, OrganisationUpdate(logo=logo_url))

            return new_org
        except UniqueViolation as e:
            # Return conflict error when organisation name already exists
            log.error(f"Organisation named ({org_in.name}) already exists!")
            raise HTTPException(
                status_code=HTTPStatus.CONFLICT,
                detail=f"Organisation named ({org_in.name}) already exists!",
            ) from e

        except Exception as e:
            # Log errors only for actual failures (e.g., DB errors)
            msg = f"Unknown SQL error for data: {model_dump}"
            log.error(f"User ({user_id}) failed organisation creation: {e}")
            raise HTTPException(
                status_code=HTTPStatus.INTERNAL_SERVER_ERROR, detail=msg
            ) from e

    @classmethod
    async def upload_logo(
        cls,
        org_id: int,
        logo_file: UploadFile,
    ) -> str:
        """Upload logo using standardised /{org_id}/logo.png format.

        Browsers treat image mimetypes the same, regardless of extension,
        so it should not matter if a .jpg is renamed .png.

        Args:
            org_id (int): The organisation id in the database.
            logo_file (UploadFile): The logo bytes from FastAPI UploadFile.

        Returns:
            logo_url (str): The S3 URL for the logo file.
        """
        logo_path = f"/{org_id}/logo.png"
        logo_bytes = await logo_file.read()
        file_obj = BytesIO(logo_bytes)

        add_obj_to_bucket(
            settings.S3_BUCKET_NAME,
            file_obj,
            logo_path,
            content_type=logo_file.content_type,
        )

        return f"{settings.S3_DOWNLOAD_ROOT}/{settings.S3_BUCKET_NAME}{logo_path}"

    @classmethod
    async def update(
        cls,
        db: Connection,
        org_id: int,
        org_update: "OrganisationUpdate",
        new_logo: Optional[UploadFile] = None,
    ) -> Self:
        """Update values for organisation."""
        if new_logo:
            org_update.logo = await cls.upload_logo(org_id, new_logo)

        model_dump = dump_and_check_model(org_update)
        placeholders = [f"{key} = %({key})s" for key in model_dump.keys()]
        sql = f"""
            UPDATE organisations
            SET {', '.join(placeholders)}
            WHERE id = %(org_id)s
            RETURNING *;
        """

        async with db.cursor(row_factory=class_row(cls)) as cur:
            await cur.execute(sql, {"org_id": org_id, **model_dump})
            updated_org = await cur.fetchone()

        if updated_org is None:
            msg = f"Failed to update org with ID: {org_id}"
            log.error(msg)
            raise HTTPException(
                status_code=HTTPStatus.INTERNAL_SERVER_ERROR, detail=msg
            )

        return updated_org

    @classmethod
    async def delete(cls, db: Connection, org_id: int) -> bool:
        """Delete an organisation and its related data."""
        sql = """
            WITH deleted_task_events AS (
                DELETE FROM task_events
                WHERE project_id IN (
                    SELECT id FROM projects WHERE organisation_id = %(org_id)s
                )
                RETURNING project_id
            ), deleted_tasks AS (
                DELETE FROM tasks
                WHERE project_id IN (
                    SELECT id FROM projects WHERE organisation_id = %(org_id)s
                )
                RETURNING project_id
            ), deleted_projects AS (
                DELETE FROM projects
                WHERE organisation_id = %(org_id)s
                RETURNING organisation_id
            ), deleted_org_managers AS (
                DELETE FROM organisation_managers
                WHERE organisation_id = %(org_id)s
                RETURNING organisation_id
            ),deleted_org AS (
                DELETE FROM organisations
                WHERE id = %(org_id)s
                RETURNING id
            )
            SELECT id FROM deleted_org;
        """

        async with db.cursor() as cur:
            await cur.execute(sql, {"org_id": org_id})
            success = await cur.fetchone()

        if success:
            await delete_all_objs_under_prefix(
                settings.S3_BUCKET_NAME,
                f"/{org_id}/",
            )
            return True

    @classmethod
    async def unapproved(cls, db: Connection) -> Optional[list[Self]]:
        """Get all organisations not approved yet."""
        sql = """
            SELECT *
            FROM organisations
            WHERE approved != TRUE;
        """

        async with db.cursor(row_factory=class_row(cls)) as cur:
            await cur.execute(sql)
            return await cur.fetchall()


class DbOrganisationManagers(BaseModel):
    """Table organisation_managers."""

    organisation_id: int
    user_id: int

    @classmethod
    async def create(
        cls,
        db: Connection,
        org_id: int,
        user_id: int,
    ) -> Self:
        """Add a new organisation manager.

        Args:
            db (Connection): The database connection.
            org_id (int): The organisation ID.
            user_id (int): The user ID to add as manager.

        Returns:
            Self: An instance of DbOrganisationManagers.
        """
        log.info(f"Adding user ({user_id}) as org ({org_id}) admin")
        sql = """
            INSERT INTO public.organisation_managers
                (organisation_id, user_id)
            VALUES
                (%(org_id)s, %(user_id)s)
            ON CONFLICT (organisation_id, user_id) DO NOTHING;
        """

        async with db.cursor(row_factory=class_row(cls)) as cur:
            data = {
                "org_id": org_id,
                "user_id": user_id,
            }
            await cur.execute(sql, data)


class DbXLSForm(BaseModel):
    """Table xlsforms.

    XLSForm templates and custom uploads.

    TODO SQL migrate and rename this to 'template_xlsforms'.
    """

    id: int
    title: str
    xls: Optional[bytes] = None

    @classmethod
    async def all(
        cls,
        db: Connection,
    ) -> Optional[list[Self]]:
        """Fetch all XLSForms."""
        include_categories = [category.value for category in XLSFormType]

        sql = """
            SELECT
                id, title
            FROM xlsforms
            WHERE title IN (
                SELECT UNNEST(%(categories)s::text[])
            );
            """

        async with db.cursor(row_factory=class_row(cls)) as cur:
            await cur.execute(sql, {"categories": include_categories})
            forms = await cur.fetchall()

        # Don't include 'xls' field in the response
        return [{"id": form.id, "title": form.title} for form in forms]


class DbTaskEvent(BaseModel):
    """Table task_events.

    Task events such as locking, marking mapped, and comments.
    """

    event_id: UUID
    task_id: Annotated[Optional[int], Field(gt=0)] = None
    event: TaskEvent

    project_id: Annotated[Optional[int], Field(gt=0)] = None
    user_id: Annotated[Optional[int], Field(gt=0)] = None
    username: Optional[str] = None
    comment: Optional[str] = None
    created_at: Optional[AwareDatetime] = None

    # Computed
    profile_img: Optional[str] = None
    # Computed via database trigger
    state: Optional[MappingState] = None

    @classmethod
    async def all(
        cls,
        db: Connection,
        project_id: Optional[int] = None,
        task_id: Optional[int] = None,
        days: Optional[int] = None,
        comments: Optional[bool] = None,
    ) -> Optional[list[Self]]:
        """Fetch all task event entries for a project.

        Args:
            db (Connection): the database connection.
            project_id (int): return all events for a project.
            task_id (Connection): return all events for a task.
            days (int): filter to only include events since X days ago.
            comments (bool): show comments rather than events.

        Returns:
            list[DbTaskEvent]: list of task event objects.
        """
        if project_id and task_id:
            raise ValueError("Specify either project_id or task_id, not both.")
        if not project_id and not task_id:
            raise ValueError("Either project_id or task_id must be provided.")

        filters = []
        params = {}

        if project_id:
            filters.append("project_id = %(project_id)s")
            params["project_id"] = project_id
        if task_id:
            filters.append("task_id = %(task_id)s")
            params["task_id"] = task_id
        if days is not None:
            end_date = timestamp() - timedelta(days=days)
            filters.append("created_at >= %(end_date)s")
            params["end_date"] = end_date
        if comments:
            filters.append("event = 'COMMENT'")
        else:
            filters.append("event != 'COMMENT'")

        filters_joined = " AND ".join(filters)

        sql = f"""
            SELECT
                the.*,
                u.profile_img
            FROM
                public.task_events the
            LEFT JOIN
                users u ON u.id = the.user_id
            WHERE {filters_joined}
            ORDER BY created_at DESC;
        """

        async with db.cursor(row_factory=class_row(cls)) as cur:
            await cur.execute(sql, params)
            return await cur.fetchall()

    @classmethod
    async def create(
        cls,
        db: Connection,
        event_in: "TaskEventIn",
    ) -> Self:
        """Create a new task event."""
        model_dump = dump_and_check_model(event_in)
        columns = ", ".join(model_dump.keys())
        value_placeholders = ", ".join(f"%({key})s" for key in model_dump.keys())

        # NOTE the project_id need not be passed, as it's extracted from the task
        async with db.cursor(row_factory=class_row(cls)) as cur:
            await cur.execute(
                f"""
                    WITH inserted AS (
                        INSERT INTO public.task_events (
                            event_id,
                            project_id,
                            username,
                            {columns}
                        )
                        VALUES (
                            gen_random_uuid(),
                            (SELECT project_id FROM tasks WHERE id = %(task_id)s),
                            (SELECT username FROM users WHERE id = %(user_id)s),
                            {value_placeholders}
                        )
                        RETURNING *
                    )
                    SELECT
                        inserted.*,
                        u.profile_img
                    FROM inserted
                    JOIN users u ON u.id = inserted.user_id;
            """,
                model_dump,
            )
            new_task_event = await cur.fetchone()

        if new_task_event is None:
            msg = f"Unknown SQL error for data: {model_dump}"
            log.error(f"Failed task event creation: {model_dump}")
            raise HTTPException(
                status_code=HTTPStatus.INTERNAL_SERVER_ERROR, detail=msg
            )

        return new_task_event


class DbTask(BaseModel):
    """Table tasks."""

    id: int
    outline: Optional[dict] = None
    project_id: Optional[int] = None
    project_task_index: Optional[int] = None
    feature_count: Optional[int] = None

    # Calculated
    task_state: Optional[MappingState] = None
    actioned_by_uid: Optional[int] = None
    actioned_by_username: Optional[str] = None

    @classmethod
    async def one(cls, db: Connection, task_id: int) -> Self:
        """Fetch a single task by it's ID.

        Also returns the current task status, and user that actioned the task.
        """
        async with db.cursor(row_factory=class_row(cls)) as cur:
            await cur.execute(
                """
                    SELECT
                        tasks.*,
                        ST_AsGeoJSON(tasks.outline)::jsonb AS outline,
                        COALESCE(
                            latest_event.state, 'UNLOCKED_TO_MAP'
                        ) AS task_state,
                        COALESCE(latest_event.user_id, NULL) AS actioned_by_uid,
                        COALESCE(latest_event.username, NULL) AS actioned_by_username
                    FROM
                        tasks
                    LEFT JOIN LATERAL (
                        SELECT
                            th.event,
                            th.state,
                            th.user_id,
                            u.username
                        FROM
                            task_events th
                        LEFT JOIN
                            users u ON u.id = th.user_id
                        WHERE
                            th.task_id = tasks.id
                            AND th.event != 'COMMENT'
                        ORDER BY
                            th.created_at DESC
                        LIMIT 1
                    ) latest_event ON true
                    WHERE
                        tasks.id = %(task_id)s;
                """,
                {"task_id": task_id},
            )
            db_task = await cur.fetchone()

        if db_task is None:
            raise KeyError(f"Task ({task_id}) not found.")

        return db_task

    @classmethod
    async def all(
        cls,
        db: Connection,
        project_id: int,
    ) -> Optional[list[Self]]:
        """Fetch all tasks for a project.

        Also returns the current task status, and user that actioned the task.
        """
        sql = """
            SELECT
                tasks.*,
                ST_AsGeoJSON(tasks.outline)::jsonb AS outline,
                COALESCE(latest_event.state, 'UNLOCKED_TO_MAP') AS task_state,
                COALESCE(latest_event.user_id, NULL) AS actioned_by_uid,
                COALESCE(latest_event.username, NULL) AS actioned_by_username
            FROM
                tasks
            LEFT JOIN LATERAL (
                SELECT
                    th.event,
                    th.state,
                    th.user_id,
                    u.username
                FROM
                    task_events th
                LEFT JOIN
                    users u ON u.id = th.user_id
                WHERE
                    th.task_id = tasks.id
                    AND th.event != 'COMMENT'
                ORDER BY
                    th.created_at DESC
                LIMIT 1
            ) latest_event ON true
            WHERE
                tasks.project_id = %(project_id)s;
        """

        async with db.cursor(row_factory=class_row(cls)) as cur:
            await cur.execute(sql, {"project_id": project_id})
            return await cur.fetchall()

    @classmethod
    async def create(
        cls,
        db: Connection,
        project_id: int,
        tasks: geojson.FeatureCollection,
    ) -> bool:
        """Create a set of new tasks for a project.

        Args:
            db (Connection): The database connection.
            project_id (int): The project ID.
            tasks (geojson.FeatureCollection): FeatureCollection of task areas.

        Returns:
            bool: Success or failure.
        """
        features = tasks.get("features")
        log.info(f"Adding ({len(features)}) tasks to project ({project_id})")

        sql = """
            INSERT INTO public.tasks
                (project_id, project_task_index, outline)
            VALUES
        """

        # Prepare data for bulk insert
        values = []
        data = {}
        for index, feature in enumerate(features):
            feature_index = f"geom_{index}"
            values.append(
                "(%(project_id)s,"
                f"{index + 1},"
                f"ST_GeomFromGeoJSON(%({feature_index})s))"
            )
            # Must be string json for db input
            data[feature_index] = json.dumps(feature["geometry"])
        data["project_id"] = project_id

        # Join the values list into the SQL statement
        sql += ", ".join(values) + " RETURNING True;"

        async with db.cursor() as cur:
            await cur.execute(sql, data)
            result = await cur.fetchall()

        return bool(result)


class DbProject(BaseModel):
    """Table projects."""

    id: int
    name: str
    outline: Optional[dict] = None
    odkid: Optional[int] = None
    author_id: Optional[int] = None
    organisation_id: Optional[int] = None
    short_description: Optional[str] = None
    description: Optional[str] = None
    per_task_instructions: Optional[str] = None
    slug: Optional[str] = None
    task_split_type: Optional[TaskSplitType] = None
    location_str: Optional[str] = None
    custom_tms_url: Optional[str] = None
    status: Optional[ProjectStatus] = None
    visibility: Optional[ProjectVisibility] = None
    total_tasks: Optional[int] = None
    xform_category: Optional[str] = None
    odk_form_id: Optional[str] = None
    xlsform_content: Optional[bytes] = None
    mapper_level: Optional[MappingLevel] = None
    priority: Optional[ProjectPriority] = None
    featured: Optional[bool] = None
    odk_central_url: Optional[str] = None
    odk_central_user: Optional[str] = None
    odk_central_password: Optional[str] = None
    odk_token: Optional[str] = None
    data_extract_type: Optional[str] = None
    data_extract_url: Optional[str] = None
    task_split_dimension: Optional[int] = None
    task_num_buildings: Optional[int] = None
    new_geom_type: Optional[DbGeomType] = None
    geo_restrict_distance_meters: Optional[PositiveInt] = None
    geo_restrict_force_error: Optional[bool] = None
    hashtags: Optional[list[str]] = None
    due_date: Optional[AwareDatetime] = None
    updated_at: Optional[AwareDatetime] = None
    created_at: Optional[AwareDatetime] = None

    # Relationships
    tasks: Optional[list[DbTask]] = None

    # Calculated
    organisation_name: Optional[str] = None
    organisation_logo: Optional[str] = None
    centroid: Optional[dict] = None
    bbox: Optional[list[float]] = None
    last_active: Optional[AwareDatetime] = None
    odk_credentials: Annotated[
        Optional["ODKCentralDecrypted"],
        Field(validate_default=True),
    ] = None
    total_tasks: Optional[int] = None
    num_contributors: Optional[int] = None
    # FIXME we could add the following to the project summary cards
    # Also required uncommenting of the ProjectSummary fields
    # tasks_mapped: Optional[int] = 0
    # tasks_validated: Optional[int] = 0
    # tasks_bad: Optional[int] = 0

    @field_validator("odk_credentials", mode="before")
    @classmethod
    def set_odk_credentials_on_project(
        cls,
        value: None,
        info: ValidationInfo,
    ) -> Optional["ODKCentralDecrypted"]:
        """Set the odk_credentials object on the project.

        Defaults to organisation credentials if none are set.
        """
        return ODKCentralDecrypted(
            odk_central_url=info.data.get("odk_central_url"),
            odk_central_user=info.data.get("odk_central_user"),
            odk_central_password=info.data.get("odk_central_password"),
        )

    @classmethod
    async def one(cls, db: Connection, project_id: int, minimal: bool = False) -> Self:
        """Get project by ID, including all tasks and other details."""
        # Simpler query without additional metadata
        if minimal:
            sql = """
                SELECT
                    p.*,
                    project_org.name AS organisation_name,
                    ST_AsGeoJSON(p.outline)::jsonb AS outline,
                    ST_AsGeoJSON(ST_Centroid(p.outline))::jsonb AS centroid,
                    COALESCE(
                        JSON_AGG(
                            JSON_BUILD_OBJECT(
                                'id', t.id,
                                'project_id', t.project_id,
                                'project_task_index', t.project_task_index,
                                'outline', ST_AsGeoJSON(t.outline)::jsonb,
                                'feature_count', t.feature_count
                            )
                        ) FILTER (WHERE t.id IS NOT NULL), '[]'::json
                    ) AS tasks
                FROM
                    projects p
                LEFT JOIN
                    tasks t ON t.project_id = %(project_id)s
                LEFT JOIN
                    organisations project_org ON p.organisation_id = project_org.id
                WHERE
                    p.id = %(project_id)s AND (
                        t.project_id = %(project_id)s
                            -- Also required to return a project with if tasks
                            OR t.project_id IS NULL
                    )
                GROUP BY p.id, project_org.name;
            """

        # Full query with all additional calculated fields
        else:
            sql = """
                WITH latest_status_per_task AS (
                    SELECT DISTINCT ON (task_id)
                        th.task_id,
                        th.event,
                        th.state,
                        th.created_at,
                        th.user_id,
                        u.username AS username
                    FROM
                        task_events th
                    LEFT JOIN
                        users u ON u.id = th.user_id
                    WHERE
                        th.event != 'COMMENT'
                    ORDER BY
                        th.task_id, th.created_at DESC
                ),

                project_bbox AS (
                    SELECT ST_Envelope(p.outline) AS bbox
                    FROM projects p
                    WHERE p.id = %(project_id)s
                )

                SELECT
                    p.*,
                    ST_AsGeoJSON(p.outline)::jsonb AS outline,
                    ST_AsGeoJSON(ST_Centroid(p.outline))::jsonb AS centroid,
                    ARRAY[
                        ST_XMin(project_bbox.bbox),
                        ST_YMin(project_bbox.bbox),
                        ST_XMax(project_bbox.bbox),
                        ST_YMax(project_bbox.bbox)
                    ] AS bbox,
                    project_org.name AS organisation_name,
                    project_org.logo AS organisation_logo,
                    MAX(latest_status_per_task.created_at)::timestamptz AS last_active,
                    COALESCE(
                        NULLIF(p.odk_central_url, ''),
                        project_org.odk_central_url
                    ) AS odk_central_url,
                    COALESCE(
                        NULLIF(p.odk_central_user, ''),
                        project_org.odk_central_user
                    ) AS odk_central_user,
                    COALESCE(
                        NULLIF(p.odk_central_password, ''),
                        project_org.odk_central_password
                    ) AS odk_central_password,
                    COALESCE(
                        JSON_AGG(
                            JSON_BUILD_OBJECT(
                                'id', tasks.id,
                                'project_id', tasks.project_id,
                                'project_task_index', tasks.project_task_index,
                                'outline', ST_AsGeoJSON(tasks.outline)::jsonb,
                                'feature_count', tasks.feature_count,
                                'task_state', COALESCE(
                                    latest_status_per_task.state,
                                    'UNLOCKED_TO_MAP'
                                ),
                                'actioned_by_uid', COALESCE(
                                    latest_status_per_task.user_id,
                                    NULL
                                ),
                                'actioned_by_username', COALESCE(
                                    latest_status_per_task.username,
                                    NULL
                                )
                            )
                        -- Required filter if the task array is empty
                        ) FILTER (WHERE tasks.id IS NOT NULL), '[]'::json
                    ) AS tasks
                FROM
                    projects p
                -- For org name, logo, and ODK credentials
                LEFT JOIN
                    organisations project_org ON p.organisation_id = project_org.id
                -- Get tasks for the project
                LEFT JOIN
                    tasks ON tasks.project_id = p.id
                -- Link latest event per task with project tasks
                LEFT JOIN
                    latest_status_per_task ON
                        tasks.id = latest_status_per_task.task_id
                -- Required to get the BBOX object
                JOIN
                    project_bbox ON project_bbox.bbox IS NOT NULL
                WHERE
                    p.id = %(project_id)s
                GROUP BY
                    p.id, project_org.id, project_bbox.bbox;
            """

        async with db.cursor(row_factory=class_row(cls)) as cur:
            await cur.execute(
                sql,
                {"project_id": project_id},
            )
            db_project = await cur.fetchone()

        if db_project is None:
            raise KeyError(f"Project ({project_id}) not found.")

        if db_project.odk_token is None:
            log.warning(
                f"Project ({db_project.id}) has no 'odk_token' set. "
                "The QRCode will not work!"
            )

        return db_project

    @classmethod
    async def all(
        cls,
        db: Connection,
        skip: Optional[int] = None,
        limit: Optional[int] = None,
        user_id: Optional[int] = None,
        hashtags: Optional[list[str]] = None,
        search: Optional[str] = None,
    ) -> Optional[list[Self]]:
        """Fetch all projects with optional filters for user, hashtags, and search."""
        filters = []
        params = {"offset": skip, "limit": limit} if skip and limit else {}

        # Filter by user_id (project author)
        if user_id:
            filters.append("author_id = %(user_id)s")
            params["user_id"] = user_id

        # Filter by hashtags
        if hashtags:
            filters.append("hashtags && %(hashtags)s")
            params["hashtags"] = hashtags

        # Filter by search term (project name using ILIKE for case-insensitive match)
        if search:
            filters.append("p.slug ILIKE %(search)s")
            params["search"] = f"%{search}%"

        # Base query with optional filtering
        sql = f"""
            SELECT
                p.*,
                ST_AsGeoJSON(p.outline)::jsonb AS outline,
                ST_AsGeoJSON(ST_Centroid(p.outline))::jsonb AS centroid,
                project_org.logo as organisation_logo,
                COUNT(t.id) AS total_tasks,
                COUNT(DISTINCT task_events.user_id) AS num_contributors
            FROM
                projects p
            LEFT JOIN
                organisations project_org ON p.organisation_id = project_org.id
            LEFT JOIN
                tasks t ON p.id = t.project_id
            LEFT JOIN
                task_events ON p.id = task_events.project_id
            {'WHERE ' + ' AND '.join(filters) if filters else ''}
            GROUP BY
                p.id, project_org.id
            ORDER BY
                p.created_at DESC
        """
        sql += (
            """
            OFFSET %(offset)s
            LIMIT %(limit)s;
        """
            if skip and limit
            else ";"
        )

        async with db.cursor(row_factory=class_row(cls)) as cur:
            await cur.execute(sql, params)
            return await cur.fetchall()

    @classmethod
    async def create(cls, db: Connection, project_in: "ProjectIn") -> Self:
        """Create a new project in the database."""
        model_dump = dump_and_check_model(project_in)
        columns = []
        value_placeholders = []

        for key in model_dump.keys():
            columns.append(key)
            if key == "outline":
                value_placeholders.append(f"ST_GeomFromGeoJSON(%({key})s)")
                # Must be string json for db input
                model_dump[key] = json.dumps(model_dump[key])
            else:
                value_placeholders.append(f"%({key})s")

        async with db.cursor(row_factory=class_row(cls)) as cur:
            await cur.execute(
                f"""
                INSERT INTO projects
                    ({", ".join(columns)})
                VALUES
                    ({", ".join(value_placeholders)})
                RETURNING
                    *,
                    ST_AsGeoJSON(outline)::jsonb AS outline;
            """,
                model_dump,
            )
            new_project = await cur.fetchone()

            if new_project is None:
                msg = f"Unknown SQL error for data: {model_dump}"
                log.error(f"Project creation failed: {msg}")
                raise HTTPException(
                    status_code=HTTPStatus.INTERNAL_SERVER_ERROR, detail=msg
                )

            # NOTE we want a trackable hashtag DOMAIN-PROJECT_ID
            new_project.hashtags.append(f"#{settings.FMTM_DOMAIN}-{new_project.id}")

            await cur.execute(
                """
                    UPDATE projects
                    SET hashtags = %(hashtags)s
                    WHERE id = %(project_id)s
                    RETURNING
                        *,
                        ST_AsGeoJSON(outline)::jsonb AS outline;
                """,
                {"hashtags": new_project.hashtags, "project_id": new_project.id},
            )
            updated_project = await cur.fetchone()

        if updated_project is None:
            msg = f"Failed to update hashtags for project ID: {new_project.id}"
            log.error(msg)
            raise HTTPException(
                status_code=HTTPStatus.INTERNAL_SERVER_ERROR, detail=msg
            )

        return updated_project

    @classmethod
    async def update(
        cls,
        db: Connection,
        project_id: int,
        project_update: "ProjectUpdate",
    ) -> Self:
        """Update values for project."""
        model_dump = dump_and_check_model(project_update)
        placeholders = [f"{key} = %({key})s" for key in model_dump.keys()]

        # NOTE we want a trackable hashtag DOMAIN-PROJECT_ID
        if "hashtags" in model_dump:
            fmtm_hashtag = f"#{settings.FMTM_DOMAIN}-{project_id}"
            if fmtm_hashtag not in model_dump["hashtags"]:
                model_dump["hashtags"].append(fmtm_hashtag)

        sql = f"""
            UPDATE projects
            SET {', '.join(placeholders)}
            WHERE id = %(project_id)s
            RETURNING
                *,
                ST_AsGeoJSON(outline)::jsonb AS outline;
        """

        async with db.cursor(row_factory=class_row(cls)) as cur:
            await cur.execute(sql, {"project_id": project_id, **model_dump})
            updated_project = await cur.fetchone()

        if updated_project is None:
            msg = f"Failed to update project with ID: {project_id}"
            log.error(msg)
            raise HTTPException(
                status_code=HTTPStatus.INTERNAL_SERVER_ERROR, detail=msg
            )

        return updated_project

    @classmethod
    async def delete(cls, db: Connection, project_id: int) -> bool:
        """Delete a project and its related data."""
        async with db.cursor() as cur:
            await cur.execute(
                """
                DELETE FROM background_tasks WHERE project_id = %(project_id)s;
            """,
                {"project_id": project_id},
            )
            await cur.execute(
                """
                DELETE FROM basemaps WHERE project_id = %(project_id)s;
            """,
                {"project_id": project_id},
            )
            await cur.execute(
                """
                DELETE FROM user_roles WHERE project_id = %(project_id)s;
            """,
                {"project_id": project_id},
            )
            await cur.execute(
                """
                DELETE FROM task_events WHERE project_id = %(project_id)s;
            """,
                {"project_id": project_id},
            )
            await cur.execute(
                """
                DELETE FROM tasks WHERE project_id = %(project_id)s;
            """,
                {"project_id": project_id},
            )
            await cur.execute(
                """
                DELETE FROM projects WHERE id = %(project_id)s;
            """,
                {"project_id": project_id},
            )


class DbOdkEntities(BaseModel):
    """Table odk_entities.

    Mirror tracking the status of Entities in ODK.
    """

    entity_id: UUID
    status: EntityState
    project_id: int
    task_id: int

    @classmethod
    async def upsert(
        cls,
        db: Connection,
        project_id: int,
        entities: list[Self],
        batch_size: int = 10000,
    ) -> bool:
        """Update or insert Entity data in batches, with statuses.

        Args:
            db (Connection): The database connection.
            project_id (int): The project ID.
            entities (list[Self]): List of DbOdkEntities objects.
            batch_size (int): Number of entities to process in each batch.

        Returns:
            bool: Success or failure.
        """
        log.info(
            f"Updating FMTM database Entities for project {project_id} "
            f"with ({len(entities)}) features in batches of {batch_size}"
        )

        result = []

        for batch_start in range(0, len(entities), batch_size):
            batch = entities[batch_start : batch_start + batch_size]
            sql = """
                INSERT INTO public.odk_entities
                    (entity_id, status, project_id, task_id)
                VALUES
            """

            # Prepare data for batch insert
            values = []
            data = {}
            for index, entity in enumerate(batch):
                entity_index = f"entity_{batch_start + index}"
                values.append(
                    f"(%({entity_index}_entity_id)s, "
                    f"%({entity_index}_status)s, "
                    f"%({entity_index}_project_id)s, "
                    f"%({entity_index}_task_id)s)"
                )
                data[f"{entity_index}_entity_id"] = entity["id"]
                data[f"{entity_index}_status"] = EntityState(int(entity["status"])).name
                data[f"{entity_index}_project_id"] = project_id
                task_id = entity["task_id"]
                data[f"{entity_index}_task_id"] = int(task_id) if task_id else None

            sql += (
                ", ".join(values)
                + """
                ON CONFLICT (entity_id) DO UPDATE SET
                    status = EXCLUDED.status,
                    task_id = EXCLUDED.task_id
                RETURNING True;
            """
            )

            async with db.cursor() as cur:
                await cur.execute(sql, data)
                batch_result = await cur.fetchall()
                if not batch_result:
                    log.warning(
                        f"Batch failed at batch {batch_start} for project {project_id}"
                    )
                result.extend(batch_result)

        return bool(result)


class DbBackgroundTask(BaseModel):
    """Table background_tasks.

    For managing long-running background tasks.

    NOTE: This may eventually be removed.
    """

    id: UUID
    status: Optional[BackgroundTaskStatus] = None
    name: Optional[str] = None
    project_id: Optional[int] = None
    message: Optional[str] = None

    @classmethod
    async def one(cls, db: Connection, task_id: int) -> Self:
        """Fetch a single background task by its ID."""
        async with db.cursor(row_factory=class_row(cls)) as cur:
            await cur.execute(
                """
                    SELECT * FROM background_tasks
                    WHERE id = %(task_id)s;
                """,
                {"task_id": task_id},
            )
            db_task = await cur.fetchone()

        if db_task is None:
            raise KeyError(f"Background task ({task_id}) not found.")

        return db_task

    @classmethod
    async def create(
        cls,
        db: Connection,
        task_in: "BackgroundTaskIn",
    ) -> int:
        """Create a new background task.

        Return the task ID only.
        """
        model_dump = dump_and_check_model(task_in)
        columns = ", ".join(model_dump.keys())
        value_placeholders = ", ".join(f"%({key})s" for key in model_dump.keys())

        async with db.cursor(row_factory=class_row(cls)) as cur:
            await cur.execute(
                f"""
                INSERT INTO background_tasks
                    (
                        id,
                        {columns}
                    )
                VALUES
                    (
                        gen_random_uuid(),
                        {value_placeholders}
                    )
                RETURNING id;
            """,
                model_dump,
            )
            bg_task = await cur.fetchone()

        if bg_task is None:
            msg = f"Unknown SQL error for data: {model_dump}"
            log.error(f"Failed background task creation: {model_dump}")
            raise HTTPException(
                status_code=HTTPStatus.INTERNAL_SERVER_ERROR, detail=msg
            )

        return bg_task.id

    @classmethod
    async def update(
        cls,
        db: Connection,
        task_id: int,
        task_update: "BackgroundTaskUpdate",
    ) -> Self:
        """Update values for a background task."""
        model_dump = dump_and_check_model(task_update)
        placeholders = [f"{key} = %({key})s" for key in model_dump.keys()]
        sql = f"""
            UPDATE background_tasks
            SET {', '.join(placeholders)}
            WHERE id = %(task_id)s
            RETURNING *;
        """

        # This is a workaround as the db connection can often timeout,
        # before the background job is finished processing
        pool = database.get_db_connection_pool()
        async with pool as pool_instance:
            async with pool_instance.connection() as conn:
                async with conn.cursor(row_factory=class_row(cls)) as cur:
                    await cur.execute(sql, {"task_id": task_id, **model_dump})
                    updated_task = await cur.fetchone()

        if updated_task is None:
            msg = f"Failed to update background task with ID: {task_id}"
            log.error(msg)
            raise HTTPException(
                status_code=HTTPStatus.INTERNAL_SERVER_ERROR, detail=msg
            )

        return updated_task

    @classmethod
    async def delete(cls, db: Connection, background_task_id: UUID) -> bool:
        """Delete a background task entry."""
        sql = """
            DELETE from background_tasks
            WHERE id = %(background_task_id)s
            RETURNING id;
        """

        async with db.cursor() as cur:
            await cur.execute(sql, {"background_task_id": background_task_id})
            success = await cur.fetchone()

        if success:
            return True
        return False


class DbBasemap(BaseModel):
    """Table tiles_path.

    TODO for now we generate the basemap entry in FMTM.
    TODO In future we will use a basemap generator microservice
    TODO that will handle the basemap generation db entries.
    TODO https://github.com/hotosm/basemap-api
    """

    id: UUID
    project_id: Optional[int] = None
    url: Optional[str] = None
    tile_source: Optional[str] = None
    background_task_id: Optional[UUID] = None
    status: Optional[BackgroundTaskStatus] = None
    created_at: Optional[AwareDatetime] = None

    # Calculated
    bbox: Optional[list[float]] = None

    @classmethod
    async def one(cls, db: Connection, basemap_id: UUID) -> Self:
        """Get a tile archive file DB record."""
        # NOTE we must import here to prevent cyclical import
        from app.projects.project_schemas import BasemapOut

        async with db.cursor(row_factory=class_row(BasemapOut)) as cur:
            sql = """
                SELECT *
                FROM basemaps
                WHERE id = %(basemap_id)s;
            """
            await cur.execute(sql, {"basemap_id": basemap_id})
            db_basemap = await cur.fetchone()

        if db_basemap is None:
            raise KeyError(f"Basemap with ID ({db_basemap}) not found.")

        return db_basemap

    @classmethod
    async def all(cls, db: Connection, project_id: int) -> Optional[list[Self]]:
        """Fetch all basemaps for a specific project."""
        async with db.cursor(row_factory=class_row(cls)) as cur:
            await cur.execute(
                """
                    SELECT * FROM basemaps
                    WHERE project_id = %(project_id)s
                    ORDER BY created_at DESC;
                """,
                {"project_id": project_id},
            )
            basemaps = await cur.fetchall()
            return basemaps

    @classmethod
    async def create(
        cls,
        db: Connection,
        basemap_in: "BasemapIn",
    ) -> Self:
        """Create a new basemap and return its bounding box."""
        model_dump = dump_and_check_model(basemap_in)
        columns = ", ".join(model_dump.keys())
        value_placeholders = ", ".join(f"%({key})s" for key in model_dump.keys())

        sql = f"""
            WITH inserted_basemap AS (
                INSERT INTO basemaps (
                    id,
                    {columns}
                )
                VALUES (
                    gen_random_uuid(),
                    {value_placeholders}
                )
                RETURNING *
            ),
            project_bbox AS (
                SELECT ST_Envelope(outline) AS bbox
                FROM projects
                WHERE id = (SELECT project_id FROM inserted_basemap)
            )
            SELECT
                inserted_basemap.*,
                ARRAY[
                    ST_XMin(project_bbox.bbox),
                    ST_YMin(project_bbox.bbox),
                    ST_XMax(project_bbox.bbox),
                    ST_YMax(project_bbox.bbox)
                ] AS bbox
            FROM inserted_basemap
            JOIN project_bbox ON project_bbox.bbox IS NOT NULL;
        """

        async with db.cursor(row_factory=class_row(cls)) as cur:
            await cur.execute(sql, model_dump)
            new_basemap = await cur.fetchone()

        if new_basemap is None:
            msg = f"Unknown SQL error for data: {model_dump}"
            log.error(f"Failed basemap creation: {model_dump}")
            raise HTTPException(
                status_code=HTTPStatus.INTERNAL_SERVER_ERROR, detail=msg
            )

        return new_basemap

    @classmethod
    async def update(
        cls,
        db: Connection,
        basemap_id: UUID,
        basemap_update: "BasemapUpdate",
    ) -> Self:
        """Update values for a basemap."""
        model_dump = dump_and_check_model(basemap_update)
        placeholders = [f"{key} = %({key})s" for key in model_dump.keys()]
        sql = f"""
            UPDATE basemaps
            SET {', '.join(placeholders)}
            WHERE id = %(basemap_id)s
            RETURNING *;
        """

        # This is a workaround as the db connection can often timeout,
        # before the basemap is finished processing
        pool = database.get_db_connection_pool()
        async with pool as pool_instance:
            async with pool_instance.connection() as conn:
                async with conn.cursor(row_factory=class_row(cls)) as cur:
                    await cur.execute(sql, {"basemap_id": basemap_id, **model_dump})
                    updated_basemap = await cur.fetchone()

        if updated_basemap is None:
            msg = f"Failed to update basemap with ID: {basemap_id}"
            log.error(msg)
            raise HTTPException(
                status_code=HTTPStatus.INTERNAL_SERVER_ERROR, detail=msg
            )

        return updated_basemap

    @classmethod
    async def delete(cls, db: Connection, basemap_id: UUID) -> bool:
        """Delete a basemap."""
        sql = """
            DELETE from basemaps
            WHERE id = %(basemap_id)s
            RETURNING id;
        """

        async with db.cursor() as cur:
            await cur.execute(sql, {"basemap_id": basemap_id})
            success = await cur.fetchone()

        if success:
            return True
        return False


class DbSubmissionPhoto(BaseModel):
    """Table submission_photo.

    TODO SQL this will be replace by ODK Central direct S3 upload.
    """

    id: Optional[int] = None
    project_id: Optional[int] = None
    task_id: Optional[int] = None  # Note this is not a DbTask, but an ODK task_id
    submission_id: Optional[str] = None
    s3_path: Optional[str] = None


def slugify(name: Optional[str]) -> Optional[str]:
    """Return a sanitised URL slug from a name."""
    if name is None:
        return None
    # Remove special characters and replace spaces with hyphens
    slug = sub(r"[^\w\s-]", "", name).strip().lower().replace(" ", "-")
    # Remove consecutive hyphens
    slug = sub(r"[-\s]+", "-", slug)
    return slug


class DbGeometryLog(BaseModel):
    """Table geometry log."""

    geojson: dict
    status: GeomStatus
    project_id: Optional[int] = None
    task_id: Optional[int] = None

    @classmethod
    async def create(
        cls,
        db: Connection,
        geometry_log_in: "GeometryLogIn",
    ) -> Self:
        """Creates a new geometry log with its status."""
        model_dump = dump_and_check_model(geometry_log_in)
        columns = []
        value_placeholders = []

        for key in model_dump.keys():
            columns.append(key)
<<<<<<< HEAD
            if key == "geojson":
=======
            if key == "geom":
>>>>>>> 056c3b53
                value_placeholders.append(f"%({key})s::jsonb")
                # Must be string json for db input
                model_dump[key] = json.dumps(model_dump[key])
            else:
                value_placeholders.append(f"%({key})s")
        async with db.cursor(row_factory=class_row(cls)) as cur:
            await cur.execute(
                f"""
                INSERT INTO geometrylog
                    ({", ".join(columns)})
                VALUES
                    ({", ".join(value_placeholders)})
                RETURNING
                    *
            """,
                model_dump,
            )
            new_geomlog = await cur.fetchone()
        return new_geomlog

    @classmethod
    async def delete(
        cls,
        db: Connection,
        project_id: int,
        id: str,
    ) -> bool:
        """Delete a geometry."""
        async with db.cursor() as cur:
            await cur.execute(
                """
                DELETE FROM geometrylog WHERE project_id=%(project_id)s AND id = %(id)s;
            """,
                {"project_id": project_id, "id": id},
            )
            if cur.rowcount == 0:
                raise HTTPException(
                    status_code=HTTPStatus.NOT_FOUND,
                    detail=f"""
                    Geometry log with project_id {project_id}
                    and geom_id {id} not found.
                    """,
                )<|MERGE_RESOLUTION|>--- conflicted
+++ resolved
@@ -1793,11 +1793,7 @@
 
         for key in model_dump.keys():
             columns.append(key)
-<<<<<<< HEAD
             if key == "geojson":
-=======
-            if key == "geom":
->>>>>>> 056c3b53
                 value_placeholders.append(f"%({key})s::jsonb")
                 # Must be string json for db input
                 model_dump[key] = json.dumps(model_dump[key])
