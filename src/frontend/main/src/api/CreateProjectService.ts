--- conflicted
+++ resolved
@@ -294,7 +294,6 @@
 
 }
 
-<<<<<<< HEAD
 const GetIndividualProjectDetails: Function = (url: string, payload: any) => {
 
     return async (dispatch) => {
@@ -322,6 +321,31 @@
         }
 
         await getIndividualProjectDetails(url, payload);
+    }
+}
+
+const TaskSplittingPreviewService: Function = (url: string,fileUpload:any) => {
+
+    return async (dispatch) => {
+        dispatch(CreateProjectActions.GetTaskSplittingPreviewLoading(true))
+
+        const getTaskSplittingGeojson = async (url,fileUpload) => {
+            try {
+                const taskSplittingFileFormData = new FormData();
+                taskSplittingFileFormData.append("upload", fileUpload);
+                const getTaskSplittingResponse = await axios.post(url,taskSplittingFileFormData)
+                const resp: OrganisationListModel = getTaskSplittingResponse.data;
+                dispatch(CreateProjectActions.GetTaskSplittingPreview(resp));
+                dispatch(CreateProjectActions.GetTaskSplittingPreviewLoading(false));
+
+            } catch (error) {
+                dispatch(CreateProjectActions.GetTaskSplittingPreviewLoading(false));
+            }finally{
+                dispatch(CreateProjectActions.GetTaskSplittingPreviewLoading(false));
+            }
+        }
+
+        await getTaskSplittingGeojson(url,fileUpload);
 
     }
 
@@ -388,34 +412,6 @@
         }
 
         await postFormUpdate(url, payload);
-
-    }
-
-}
-export { UploadAreaService, CreateProjectService, FormCategoryService, GenerateProjectQRService, OrganisationService, UploadCustomXLSFormService, GenerateProjectLog, GetDividedTaskFromGeojson,GetIndividualProjectDetails,PatchProjectDetails,PostFormUpdate }
-=======
-const TaskSplittingPreviewService: Function = (url: string,fileUpload:any) => {
-
-    return async (dispatch) => {
-        dispatch(CreateProjectActions.GetTaskSplittingPreviewLoading(true))
-
-        const getTaskSplittingGeojson = async (url,fileUpload) => {
-            try {
-                const taskSplittingFileFormData = new FormData();
-                taskSplittingFileFormData.append("upload", fileUpload);
-                const getTaskSplittingResponse = await axios.post(url,taskSplittingFileFormData)
-                const resp: OrganisationListModel = getTaskSplittingResponse.data;
-                dispatch(CreateProjectActions.GetTaskSplittingPreview(resp));
-                dispatch(CreateProjectActions.GetTaskSplittingPreviewLoading(false));
-
-            } catch (error) {
-                dispatch(CreateProjectActions.GetTaskSplittingPreviewLoading(false));
-            }finally{
-                dispatch(CreateProjectActions.GetTaskSplittingPreviewLoading(false));
-            }
-        }
-
-        await getTaskSplittingGeojson(url,fileUpload);
 
     }
 
@@ -431,6 +427,8 @@
     UploadCustomXLSFormService, 
     GenerateProjectLog, 
     GetDividedTaskFromGeojson,
-    TaskSplittingPreviewService
-}
->>>>>>> 1931d2a6
+    TaskSplittingPreviewService,
+    GetIndividualProjectDetails,
+    PatchProjectDetails,
+    PostFormUpdate
+}