import CoreModules from "../../shared/CoreModules";


const CreateProject = CoreModules.createSlice({
    name: 'createproject',
    initialState: {
        projectDetails: { dimension: 10 },
        projectDetailsResponse: null,
        projectDetailsLoading: false,
        projectArea: null,
        projectAreaLoading: false,
        formCategoryList: [],
        generateQrLoading: false,
        organizationList: [],
        organizationListLoading: false,
        generateQrSuccess: null,
        generateProjectLogLoading: false,
        generateProjectLog: null,
        createProjectStep: 1,
        dividedTaskLoading: false,
        dividedTaskGeojson: false,
    },
    reducers: {
        SetProjectDetails(state, action) {
            state.projectDetails = { ...state.projectDetails, [action.payload.key]: action.payload.value }
        },
        CreateProjectLoading(state, action) {
            state.projectDetailsLoading = action.payload
        },
        PostProjectDetails(state, action) {
            state.projectDetailsResponse = action.payload
        },
        ClearCreateProjectFormData(state) {
            // state.projectDetailsResponse = null
            state.projectDetails = {}
            state.projectArea = null
        },
        UploadAreaLoading(state, action) {
            state.projectAreaLoading = action.payload
        },
        PostUploadAreaSuccess(state, action) {
            state.projectArea = action.payload
        },
        GetFormCategoryLoading(state, action) {
            state.formCategoryLoading = action.payload
        },
        GetFormCategoryList(state, action) {
            state.formCategoryList = action.payload
        },
        SetFormCategory(state, action) {
            state.formCategoryList = action.payload
        },
        SetIndividualProjectDetailsData(state, action) {
            state.projectDetails = action.payload
        },
        GenerateProjectQRLoading(state, action) {
            state.generateQrLoading = action.payload
        },
        GetOrganisationList(state, action) {
            state.organizationList = action.payload
        },
        GetOrganisationListLoading(state, action) {
            state.organizationListLoading = action.payload
        },
        GenerateProjectQRSuccess(state, action) {
            if (action.payload.status === 'SUCCESS') {
                state.generateQrSuccess = null
            } else {
                state.generateQrSuccess = action.payload
            }
        },
        SetGenerateProjectQRSuccess(state, action) {
            state.generateQrSuccess = action.payload
            
        },
        GenerateProjectLogLoading(state, action) {
            state.generateProjectLogLoading = action.payload
        },
        SetGenerateProjectLog(state, action) {
            state.generateProjectLog = action.payload
        },
        SetCreateProjectFormStep(state, action) {
            state.createProjectStep = action.payload
        },
        GetDividedTaskFromGeojsonLoading(state, action) {
            state.dividedTaskLoading = action.payload
        },
        SetDividedTaskGeojson(state, action) {
            state.dividedTaskGeojson = action.payload
        },
        SetDividedTaskFromGeojsonLoading(state, action) {
            state.dividedTaskLoading = action.payload
        },
<<<<<<< HEAD


        //EDIT Project

        SetIndividualProjectDetails(state, action) {
            state.projectDetails= action.payload
            state.dividedTaskGeojson= action.payload.outline_geojson
        },
        SetIndividualProjectDetailsLoading(state, action) {
            state.projectDetailsLoading= action.payload
        }
=======
        SetUploadedAreaGeojson(state, action) {
            state.projectArea = action.payload
        },
>>>>>>> 7b98b92a
    }
})


export const CreateProjectActions = CreateProject.actions;
export default CreateProject;<|MERGE_RESOLUTION|>--- conflicted
+++ resolved
@@ -91,9 +91,6 @@
         SetDividedTaskFromGeojsonLoading(state, action) {
             state.dividedTaskLoading = action.payload
         },
-<<<<<<< HEAD
-
-
         //EDIT Project
 
         SetIndividualProjectDetails(state, action) {
@@ -102,12 +99,6 @@
         },
         SetIndividualProjectDetailsLoading(state, action) {
             state.projectDetailsLoading= action.payload
-        }
-=======
-        SetUploadedAreaGeojson(state, action) {
-            state.projectArea = action.payload
-        },
->>>>>>> 7b98b92a
     }
 })
 
