--- conflicted
+++ resolved
@@ -3,14 +3,9 @@
 import ProjectCard from "./ProjectCard";
 import environment from "fmtm/environment";
 
-<<<<<<< HEAD
-const ProjectInfoSidebar = ({ taskInfo }) => {
+const ProjectInfoSidebar = ({ projectId, taskInfo }) => {
   const dispatch = CoreModules.useAppDispatch();
-=======
-const ProjectInfoSidebar = ({ projectId, taskInfo }) => {
-  const dispatch = CoreModules.useDispatch();
   const params = CoreModules.useParams();
->>>>>>> 400e06ab
   const taskInfoData = Array.from(taskInfo);
   const selectedTask = CoreModules.useAppSelector(
     (state) => state.task.selectedTask
